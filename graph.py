--- conflicted
+++ resolved
@@ -232,14 +232,9 @@
             logger.debug(f'Computing {node.name}.')
             if node.user_defined:
                 if node.name not in inputs:
-<<<<<<< HEAD
-                    raise NotImplementedError(f'{node.name} was expected to be passed in but was not. '
-                                              f'Dependencies to check are: {node.depended_on_by}')
-=======
                     if dependency_type != DependencyType.OPTIONAL:
                         raise NotImplementedError(f'{node.name} was expected to be passed in but was not.')
                     return
->>>>>>> 662dceef
                 value = inputs[node.name]
             else:
                 if node.name in overrides:
